//
//  BoringNotch.swift
//  boringNotch
//
//  Created by Harsh Vardhan  Goswami  on 02/08/24.
//

import SwiftUI

var notchAnimation = Animation.spring(response: 0.7, dampingFraction: 0.8, blendDuration: 0.8)

struct BoringNotch: View {
    @StateObject var vm: BoringViewModel
    let onHover: () -> Void
    @State private var isExpanded = false
    @State var showEmptyState = false
    @StateObject private var musicManager: MusicManager
    @StateObject var batteryModel: BatteryStatusViewModel
    
    init(vm: BoringViewModel, batteryModel: BatteryStatusViewModel, onHover: @escaping () -> Void) {
        _vm = StateObject(wrappedValue: vm)
        _musicManager = StateObject(wrappedValue: MusicManager(vm: vm))
        _batteryModel = StateObject(wrappedValue: batteryModel)
        self.onHover = onHover
    }
    
    var body: some View {
        ZStack {
            NotchShape(cornerRadius: vm.notchState == .open ? vm.sizes.corderRadius.opened.inset : vm.sizes.corderRadius.closed.inset)
                .fill(Color.black)
                .frame(width: vm.notchState == .open ? vm.sizes.size.opened.width : batteryModel.showChargingInfo ? CGFloat(vm.sizes.size.closed.width!) + CGFloat(200) :(vm.firstLaunch ? 50 : 0) + (vm.sizes.size.closed.width ?? 0) + CGFloat(vm.nothumanface || musicManager.isPlaying ? 100 : 0), height: vm.notchState == .open ? (vm.sizes.size.opened.height!) : vm.sizes.size.closed.height)
                .animation(notchAnimation, value: batteryModel.showChargingInfo)
                .animation(notchAnimation, value: musicManager.isPlaying).animation(.smooth, value: vm.firstLaunch)
                .shadow(color: .black.opacity(0.5), radius: 10)
            
            VStack {
                if vm.notchState == .open {
                    Spacer()
                    VStack(spacing: 10) {
                        BoringHeader(vm: vm, percentage: batteryModel.batteryPercentage, isCharging: batteryModel.isPluggedIn).padding(.leading, 6).padding(.trailing, 10).animation(.spring(response: 0.7, dampingFraction: 0.8, blendDuration: 0.8), value: vm.notchState)
                        
                        if vm.firstLaunch {
                            HelloAnimation().frame(width: 200, height: vm.sizes.size.opened.height! - 30 ).onAppear(perform: {
                                vm.closeHello()
                            }).padding(.vertical, 100).padding(.top, 70)
                        }
                        
<<<<<<< HEAD
=======
                        Image(nsImage: musicManager.albumArt)
                            .resizable()
                            .aspectRatio(contentMode: .fill)
                            .frame(
                                width: vm.notchState == .open ? vm.musicPlayerSizes.image.size.opened.width : vm.musicPlayerSizes.image.size.closed.width,
                                height: vm.notchState == .open ? vm.musicPlayerSizes.image.size.opened.height : vm.musicPlayerSizes.image.size.closed.height
                            )
                            .cornerRadius(vm.notchState == .open ? vm.musicPlayerSizes.image.corderRadius.opened.inset! : vm.musicPlayerSizes.image.corderRadius.closed.inset!)
                            .scaledToFit()
                            .padding(.leading, vm.notchState == .open ? 5 : 3)
                        // Fit the image within the frame
>>>>>>> 233e7bc5
                    }
                    
                }
                
                if !vm.firstLaunch {
                    
                    HStack(spacing: 15) {
                        if vm.notchState == .closed && batteryModel.showChargingInfo {
                            Text("Charging")
                        }
                        if (musicManager.isPlaying || musicManager.lastUpdated.timeIntervalSinceNow > -vm.waitInterval) && (!batteryModel.showChargingInfo || vm.notchState == .open) && vm.currentView != .menu  {
                            
                            Image(nsImage: musicManager.albumArt)
                                .resizable()
                                .aspectRatio(contentMode: .fill)
                                .frame(
                                    width: vm.notchState == .open ? vm.musicPlayerSizes.image.size.opened.width : vm.musicPlayerSizes.image.size.closed.width,
                                    height: vm.notchState == .open ? vm.musicPlayerSizes.image.size.opened.height : vm.musicPlayerSizes.image.size.closed.height
                                )
                                .cornerRadius(vm.notchState == .open ? vm.musicPlayerSizes.image.corderRadius.opened.inset! : vm.musicPlayerSizes.image.corderRadius.closed.inset!)
                                .scaledToFit()
                                .padding(.leading, vm.notchState == .open ? 5 : 0)
                        }
                        
<<<<<<< HEAD
                        
                        
                        if vm.notchState == .open {
                            if vm.currentView == .menu {
                                BoringExtrasMenu(vm: vm).transition(.blurReplace.animation(.spring(.bouncy(duration: 0.3))))
=======
                        if vm.currentView != .menu {
                            if musicManager.isPlaying == true || musicManager.lastUpdated.timeIntervalSinceNow > -vm.waitInterval {
                                VStack(alignment: .leading, spacing: 5) {
                                    VStack(alignment: .leading, spacing: 3){
                                        Text(musicManager.songTitle)
                                            .font(.headline)
                                            .fontWeight(.regular)
                                            .foregroundColor(.white)
                                            .lineLimit(1)
                                        Text(musicManager.artistName)
                                            .font(.subheadline)
                                            .foregroundColor(.gray)
                                            .lineLimit(1)
                                    }
                                    HStack(spacing: 5) {
                                        Button {
                                            musicManager.previousTrack()
                                        } label: {
                                            Capsule()
                                                .fill(.black)
                                                .frame(width: 30, height: 30)
                                                .overlay {
                                                    Image(systemName: "backward.fill")
                                                        .foregroundColor(.white)
                                                        .imageScale(.medium)
                                                }
                                        }
                                        Button {
                                            musicManager.togglePlayPause()
                                        } label: {
                                            Capsule()
                                                .fill(.black)
                                                .frame(width: 30, height: 30)
                                                .overlay {
                                                    Image(systemName: musicManager.isPlaying ? "pause.fill" : "play.fill")
                                                        .foregroundColor(.white)
                                                        .contentTransition(.symbolEffect)
                                                        .imageScale(.large)
                                                }
                                        }
                                        Button {
                                            musicManager.nextTrack()
                                        } label: {
                                            Capsule()
                                                .fill(.black)
                                                .frame(width: 30, height: 30)
                                                .overlay {
                                                    Capsule()
                                                        .fill(.black)
                                                        .frame(width: 30, height: 30)
                                                        .overlay {
                                                            Image(systemName: "forward.fill")
                                                                .foregroundColor(.white)
                                                                .imageScale(.medium)
                                                            
                                                        }
                                                }
                                        }
                                    }
                                }
                                .transition(.blurReplace.animation(.spring(.bouncy(duration: 0.3)).delay(vm.notchState == .closed ? 0 : 0.1)))
                                .buttonStyle(PlainButtonStyle())
>>>>>>> 233e7bc5
                            }
                            
                            if vm.currentView != .menu {
                                if musicManager.isPlaying == true || musicManager.lastUpdated.timeIntervalSinceNow > -vm.waitInterval {
                                    VStack(alignment: .leading, spacing: 12) {
                                        VStack(alignment: .leading, spacing: 2){
                                            Text(musicManager.songTitle)
                                                .font(.headline).fontWeight(.regular)
                                                .foregroundColor(.white)
                                            Text(musicManager.artistName)
                                                .font(.caption)
                                                .foregroundColor(.gray)
                                        }
                                        HStack(spacing: 15) {
                                            Button(action: {
                                                musicManager.previousTrack()
                                            }) {
                                                Image(systemName: "backward.fill")
                                                    .foregroundColor(.white).font(.title2)
                                            }.buttonStyle(PlainButtonStyle())
                                            Button(action: {
                                                musicManager.togglePlayPause()
                                            }) {
                                                Image(systemName: musicManager.isPlaying ? "pause.fill" : "play.fill")
                                                    .foregroundColor(.white).font(.title)
                                            }.buttonStyle(PlainButtonStyle())
                                            Button(action: {
                                                musicManager.nextTrack()
                                            }) {
                                                Image(systemName: "forward.fill")
                                                    .foregroundColor(.white).font(.title2)
                                            }.buttonStyle(PlainButtonStyle())
                                        }
                                    }.transition(.blurReplace.animation(.spring(.bouncy(duration: 0.3)).delay(vm.notchState == .closed ? 0 : 0.1)))
                                }
                                
                                if musicManager.isPlaying == false && musicManager.lastUpdated.timeIntervalSinceNow < -vm.waitInterval {
                                    EmptyStateView(message:vm.emptyStateText )
                                }
                                
                            }
                        }
                        
                        if vm.currentView != .menu {
                            Spacer()
                        }
                        
                        if musicManager.isPlaying == false && vm.notchState == .closed && !batteryModel.showChargingInfo && vm.nothumanface {
                            
                            MinimalFaceFeatures().transition(.blurReplace.animation(.spring(.bouncy(duration: 0.3))))
                        }
                        
<<<<<<< HEAD
=======
                        MusicVisualizer(avgColor: musicManager.albumArt.averageColor(), isPlaying: musicManager.isPlaying)
                            .frame(width: 30)
                            .padding(.horizontal, vm.notchState == .open ? 8 : 0)
>>>>>>> 233e7bc5
                        
                        if vm.notchState == .closed && batteryModel.showChargingInfo {
                            BoringBatteryView(batteryPercentage: batteryModel.batteryPercentage, isPluggedIn: batteryModel.isPluggedIn)
                        }
                        
                        if musicManager.isPlaying && !batteryModel.showChargingInfo && vm.currentView != .menu {
                            MusicVisualizer(avgColor: musicManager.avgColor, isPlaying: musicManager.isPlaying)
                                .frame(width: 30).padding(.horizontal, vm.notchState == .open ? 8 : 2)
                        }
                    }
<<<<<<< HEAD
                }}.frame(width: vm.notchState == .open ? vm.musicPlayerSizes.player.size.opened.width : (batteryModel.showChargingInfo ? CGFloat(180): ((musicManager.isPlaying || vm.nothumanface) ? CGFloat(85) : CGFloat(0))) + (vm.sizes.size.closed.width! - 20))
                .padding(.horizontal, 10).padding(.vertical, vm.notchState == .open ? 10: 20).padding(.bottom, vm.notchState == .open ?5:0).transition(.blurReplace.animation(.spring(.bouncy(duration: 0.5))))
=======
                }
            }
            .frame(width: vm.notchState == .open ? 430 : batteryModel.showChargingInfo ? CGFloat(270) + CGFloat(100) : 250)
            .padding(.horizontal, 10)
            .padding(.vertical, vm.notchState == .open ? 10 : 20)
            .padding(.bottom, vm.notchState == .open ? 5 : 0)
            .padding(.top, vm.notchState == .closed ? 5 : 0)
            .transition(.blurReplace.animation(.spring(.bouncy(duration: 0.5))))
>>>>>>> 233e7bc5
        }
        .onHover { hovering in
            withAnimation(vm.animation) {
                if hovering {
                    vm.open()
                } else {
                    vm.close()
                    vm.openMusic()
                }
                self.onHover()
            }
        }
        .onChange(of: batteryModel.isPluggedIn, { oldValue, newValue in
            withAnimation(.spring(response: 1, dampingFraction: 0.8, blendDuration: 0.7)) {
                if newValue {
                    batteryModel.showChargingInfo = true
                } else {
                    batteryModel.showChargingInfo = false
                }
            }
        })
        .environmentObject(vm)
    }
}

func onHover(){}

#Preview {
    ContentView(onHover:onHover, vm:.init(), batteryModel: .init(vm: BoringViewModel())).environmentObject(BoringViewModel())
}<|MERGE_RESOLUTION|>--- conflicted
+++ resolved
@@ -45,8 +45,30 @@
                             }).padding(.vertical, 100).padding(.top, 70)
                         }
                         
-<<<<<<< HEAD
-=======
+                    }
+                    
+                }
+                
+                if !vm.firstLaunch {
+                    
+                    HStack(spacing: 15) {
+                        if vm.notchState == .closed && batteryModel.showChargingInfo {
+                            Text("Charging")
+                        }
+                        if (musicManager.isPlaying || musicManager.lastUpdated.timeIntervalSinceNow > -vm.waitInterval) && (!batteryModel.showChargingInfo || vm.notchState == .open) && vm.currentView != .menu  {
+                            
+                            Image(nsImage: musicManager.albumArt)
+                                .resizable()
+                                .aspectRatio(contentMode: .fill)
+                                .frame(
+                                    width: vm.notchState == .open ? vm.musicPlayerSizes.image.size.opened.width : vm.musicPlayerSizes.image.size.closed.width,
+                                    height: vm.notchState == .open ? vm.musicPlayerSizes.image.size.opened.height : vm.musicPlayerSizes.image.size.closed.height
+                                )
+                                .cornerRadius(vm.notchState == .open ? vm.musicPlayerSizes.image.corderRadius.opened.inset! : vm.musicPlayerSizes.image.corderRadius.closed.inset!)
+                                .scaledToFit()
+                                .padding(.leading, vm.notchState == .open ? 5 : 0)
+                        }
+                        
                         Image(nsImage: musicManager.albumArt)
                             .resizable()
                             .aspectRatio(contentMode: .fill)
@@ -58,38 +80,15 @@
                             .scaledToFit()
                             .padding(.leading, vm.notchState == .open ? 5 : 3)
                         // Fit the image within the frame
->>>>>>> 233e7bc5
-                    }
-                    
-                }
-                
-                if !vm.firstLaunch {
-                    
-                    HStack(spacing: 15) {
-                        if vm.notchState == .closed && batteryModel.showChargingInfo {
-                            Text("Charging")
-                        }
-                        if (musicManager.isPlaying || musicManager.lastUpdated.timeIntervalSinceNow > -vm.waitInterval) && (!batteryModel.showChargingInfo || vm.notchState == .open) && vm.currentView != .menu  {
-                            
-                            Image(nsImage: musicManager.albumArt)
-                                .resizable()
-                                .aspectRatio(contentMode: .fill)
-                                .frame(
-                                    width: vm.notchState == .open ? vm.musicPlayerSizes.image.size.opened.width : vm.musicPlayerSizes.image.size.closed.width,
-                                    height: vm.notchState == .open ? vm.musicPlayerSizes.image.size.opened.height : vm.musicPlayerSizes.image.size.closed.height
-                                )
-                                .cornerRadius(vm.notchState == .open ? vm.musicPlayerSizes.image.corderRadius.opened.inset! : vm.musicPlayerSizes.image.corderRadius.closed.inset!)
-                                .scaledToFit()
-                                .padding(.leading, vm.notchState == .open ? 5 : 0)
-                        }
-                        
-<<<<<<< HEAD
-                        
-                        
-                        if vm.notchState == .open {
-                            if vm.currentView == .menu {
-                                BoringExtrasMenu(vm: vm).transition(.blurReplace.animation(.spring(.bouncy(duration: 0.3))))
-=======
+                    }
+                    
+                    
+                    
+                    if vm.notchState == .open {
+                        if vm.currentView == .menu {
+                            BoringExtrasMenu(vm: vm).transition(.blurReplace.animation(.spring(.bouncy(duration: 0.3))))
+                        }
+                        
                         if vm.currentView != .menu {
                             if musicManager.isPlaying == true || musicManager.lastUpdated.timeIntervalSinceNow > -vm.waitInterval {
                                 VStack(alignment: .leading, spacing: 5) {
@@ -152,88 +151,58 @@
                                 }
                                 .transition(.blurReplace.animation(.spring(.bouncy(duration: 0.3)).delay(vm.notchState == .closed ? 0 : 0.1)))
                                 .buttonStyle(PlainButtonStyle())
->>>>>>> 233e7bc5
                             }
                             
-                            if vm.currentView != .menu {
-                                if musicManager.isPlaying == true || musicManager.lastUpdated.timeIntervalSinceNow > -vm.waitInterval {
-                                    VStack(alignment: .leading, spacing: 12) {
-                                        VStack(alignment: .leading, spacing: 2){
-                                            Text(musicManager.songTitle)
-                                                .font(.headline).fontWeight(.regular)
-                                                .foregroundColor(.white)
-                                            Text(musicManager.artistName)
-                                                .font(.caption)
-                                                .foregroundColor(.gray)
-                                        }
-                                        HStack(spacing: 15) {
-                                            Button(action: {
-                                                musicManager.previousTrack()
-                                            }) {
-                                                Image(systemName: "backward.fill")
-                                                    .foregroundColor(.white).font(.title2)
-                                            }.buttonStyle(PlainButtonStyle())
-                                            Button(action: {
-                                                musicManager.togglePlayPause()
-                                            }) {
-                                                Image(systemName: musicManager.isPlaying ? "pause.fill" : "play.fill")
-                                                    .foregroundColor(.white).font(.title)
-                                            }.buttonStyle(PlainButtonStyle())
-                                            Button(action: {
-                                                musicManager.nextTrack()
-                                            }) {
-                                                Image(systemName: "forward.fill")
-                                                    .foregroundColor(.white).font(.title2)
-                                            }.buttonStyle(PlainButtonStyle())
-                                        }
-                                    }.transition(.blurReplace.animation(.spring(.bouncy(duration: 0.3)).delay(vm.notchState == .closed ? 0 : 0.1)))
-                                }
+                            if musicManager.isPlaying == false && musicManager.lastUpdated.timeIntervalSinceNow < -vm.waitInterval {
+                                EmptyStateView(message:vm.emptyStateText )
+                            }
+                            
+                            if musicManager.isPlaying == false && vm.notchState == .closed && !batteryModel.showChargingInfo && vm.nothumanface {
                                 
-                                if musicManager.isPlaying == false && musicManager.lastUpdated.timeIntervalSinceNow < -vm.waitInterval {
-                                    EmptyStateView(message:vm.emptyStateText )
-                                }
                                 
+                                MinimalFaceFeatures().transition(.blurReplace.animation(.spring(.bouncy(duration: 0.3))))
                             }
-                        }
-                        
-                        if vm.currentView != .menu {
+                            
                             Spacer()
                         }
                         
-                        if musicManager.isPlaying == false && vm.notchState == .closed && !batteryModel.showChargingInfo && vm.nothumanface {
-                            
-                            MinimalFaceFeatures().transition(.blurReplace.animation(.spring(.bouncy(duration: 0.3))))
-                        }
-                        
-<<<<<<< HEAD
-=======
+                        
+                        if vm.notchState == .closed && batteryModel.showChargingInfo {
+                            BoringBatteryView(batteryPercentage: batteryModel.batteryPercentage, isPluggedIn: batteryModel.isPluggedIn)
+                        }
+                        
+                        if musicManager.isPlaying && !batteryModel.showChargingInfo && vm.currentView != .menu {
+                            MusicVisualizer(avgColor: musicManager.avgColor, isPlaying: musicManager.isPlaying)
+                                .frame(width: 30).padding(.horizontal, vm.notchState == .open ? 8 : 2)
+                        }
+                    }
+                    
+                    if vm.currentView != .menu {
+                        Spacer()
+                    }
+                    
+                    
+                    if vm.notchState == .closed && batteryModel.showChargingInfo {
+                        BoringBatteryView(batteryPercentage: batteryModel.batteryPercentage, isPluggedIn: batteryModel.isPluggedIn)
+                    }
+                    
+                    if !batteryModel.showChargingInfo && vm.currentView != .menu {
+                        
                         MusicVisualizer(avgColor: musicManager.albumArt.averageColor(), isPlaying: musicManager.isPlaying)
                             .frame(width: 30)
                             .padding(.horizontal, vm.notchState == .open ? 8 : 0)
->>>>>>> 233e7bc5
-                        
-                        if vm.notchState == .closed && batteryModel.showChargingInfo {
-                            BoringBatteryView(batteryPercentage: batteryModel.batteryPercentage, isPluggedIn: batteryModel.isPluggedIn)
-                        }
-                        
-                        if musicManager.isPlaying && !batteryModel.showChargingInfo && vm.currentView != .menu {
-                            MusicVisualizer(avgColor: musicManager.avgColor, isPlaying: musicManager.isPlaying)
-                                .frame(width: 30).padding(.horizontal, vm.notchState == .open ? 8 : 2)
-                        }
-                    }
-<<<<<<< HEAD
-                }}.frame(width: vm.notchState == .open ? vm.musicPlayerSizes.player.size.opened.width : (batteryModel.showChargingInfo ? CGFloat(180): ((musicManager.isPlaying || vm.nothumanface) ? CGFloat(85) : CGFloat(0))) + (vm.sizes.size.closed.width! - 20))
-                .padding(.horizontal, 10).padding(.vertical, vm.notchState == .open ? 10: 20).padding(.bottom, vm.notchState == .open ?5:0).transition(.blurReplace.animation(.spring(.bouncy(duration: 0.5))))
-=======
+                        
+                    }
                 }
             }
-            .frame(width: vm.notchState == .open ? 430 : batteryModel.showChargingInfo ? CGFloat(270) + CGFloat(100) : 250)
+            .frame(width: vm.notchState == .open
+                   ? vm.musicPlayerSizes.player.size.opened.width : (batteryModel.showChargingInfo ? CGFloat(180):
+                                                                        ((musicManager.isPlaying || vm.nothumanface) ? CGFloat(85) : CGFloat(0))) + (vm.sizes.size.closed.width! - 20))
             .padding(.horizontal, 10)
             .padding(.vertical, vm.notchState == .open ? 10 : 20)
             .padding(.bottom, vm.notchState == .open ? 5 : 0)
             .padding(.top, vm.notchState == .closed ? 5 : 0)
             .transition(.blurReplace.animation(.spring(.bouncy(duration: 0.5))))
->>>>>>> 233e7bc5
         }
         .onHover { hovering in
             withAnimation(vm.animation) {
