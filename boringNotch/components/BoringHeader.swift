--- conflicted
+++ resolved
@@ -13,17 +13,10 @@
     @State var isCharging: Bool
     var body: some View {
         HStack {
-<<<<<<< HEAD
-            Text(
-                vm.headerTitle
-            ).fontWeight(.medium)
-            .contentTransition(.numericText())
-=======
             Text(vm.headerTitle)
                 .contentTransition(.numericText())
                 .font(.system(size: 12, design: .rounded))
                 .foregroundStyle(.gray)
->>>>>>> 233e7bc5
             Spacer()
             HStack(spacing: 12){
                 if vm.currentView != .menu {
@@ -32,10 +25,6 @@
                             vm.openMenu()
                         },
                         label: {
-<<<<<<< HEAD
-                            Image(systemName: "ellipsis").foregroundColor(.white)
-                        }).buttonStyle(PlainButtonStyle()).padding().frame(width: 30, height:30).font(.title2)
-=======
                             Capsule()
                                 .fill(.black)
                                 .frame(width: 30, height: 30)
@@ -47,7 +36,6 @@
                                 }
                         })
                     .buttonStyle(PlainButtonStyle())
->>>>>>> 233e7bc5
                 }
                 if(vm.showBattery) {
                     BoringBatteryView(
