//
//  SettingsView.swift
//  boringNotch
//
//  Created by Richard Kunkli on 07/08/2024.
//

import SwiftUI
import LaunchAtLogin

struct SettingsView: View {
    @EnvironmentObject var vm: BoringViewModel
    @State private var selectedTab: SettingsEnum = .general
    var body: some View {
        TabView(selection: $selectedTab,
                content:  {
            GeneralSettings().tabItem { Label("General", systemImage: "gear") }.tag(SettingsEnum.general)
        })
    }
    
    @ViewBuilder
    func GeneralSettings() -> some View {
<<<<<<< HEAD
        VStack{
            Form {
                Section {
                    Toggle("Enable colored spectrograms", isOn: $vm.coloredSpectrogram.animation())
                    TextField("Media inactivity timeout", value: $vm.waitInterval, formatter: NumberFormatter())
                } header: {
                    Text("Media playback live activity")
                }
                boringControls()
=======
        Form {
            Section {
                Toggle("Enable colored spectrograms", isOn: $vm.coloredSpectrogram.animation())
                HStack {
                    Text("Media inactivity timeout")
                    Spacer()
                    TextField("Media inactivity timeout", value: $vm.waitInterval, formatter: NumberFormatter())
                        .labelsHidden()
                        .frame(width: 25)
                        .multilineTextAlignment(.trailing)
                    Text("seconds")
                        .foregroundStyle(.secondary)
                }
            } header: {
                Text("Media playback live activity")
>>>>>>> 233e7bc5
            }
            .formStyle(.grouped)
            
            Text(vm.releaseName).font(.title2).padding()
        }
    }
    
    @ViewBuilder
    func boringControls() -> some View {
        Section {
            Toggle("Show cool face animation while inactivity", isOn: $vm.nothumanface.animation())
            Toggle("Show battery indicator", isOn: $vm.showBattery.animation())
            LaunchAtLogin.Toggle("Launch at login 🦄")
        } header: {
            Text("Boring Controls")
        }
    }
}

#Preview {
    SettingsView().environmentObject(BoringViewModel())
}<|MERGE_RESOLUTION|>--- conflicted
+++ resolved
@@ -20,21 +20,11 @@
     
     @ViewBuilder
     func GeneralSettings() -> some View {
-<<<<<<< HEAD
         VStack{
             Form {
                 Section {
                     Toggle("Enable colored spectrograms", isOn: $vm.coloredSpectrogram.animation())
-                    TextField("Media inactivity timeout", value: $vm.waitInterval, formatter: NumberFormatter())
-                } header: {
-                    Text("Media playback live activity")
-                }
-                boringControls()
-=======
-        Form {
-            Section {
-                Toggle("Enable colored spectrograms", isOn: $vm.coloredSpectrogram.animation())
-                HStack {
+                    HStack {
                     Text("Media inactivity timeout")
                     Spacer()
                     TextField("Media inactivity timeout", value: $vm.waitInterval, formatter: NumberFormatter())
@@ -44,9 +34,10 @@
                     Text("seconds")
                         .foregroundStyle(.secondary)
                 }
-            } header: {
-                Text("Media playback live activity")
->>>>>>> 233e7bc5
+                } header: {
+                    Text("Media playback live activity")
+                }
+                boringControls()
             }
             .formStyle(.grouped)
             
