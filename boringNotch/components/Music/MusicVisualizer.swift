//
//  MusicVisualizer.swift
//  boringNotch
//
//  Created by Harsh Vardhan  Goswami  on 02/08/24.
//
import AppKit
import Cocoa
import SwiftUI

class AudioSpectrum: NSView {
    private var barLayers: [CAShapeLayer] = []
    private var isPlaying: Bool = true
    private var animationTimer: Timer?
    private var lastFrameSize: CGSize = .zero
    
    override init(frame frameRect: NSRect) {
        super.init(frame: frameRect)
        wantsLayer = true
        setupBars()
    }
    
    required init?(coder: NSCoder) {
        super.init(coder: coder)
        wantsLayer = true
        setupBars()
    }
<<<<<<< HEAD

=======
    
>>>>>>> 933bfc9b
    override func layout() {
        super.layout()
        if frame.size != lastFrameSize {
            lastFrameSize = frame.size
            setupBars()
        }
    }

<<<<<<< HEAD

    private func setupBars() {
        guard let layer = layer else { return }

        barLayers.forEach { $0.removeFromSuperlayer() }
        barLayers.removeAll()

        let totalHeight: CGFloat = min(14, frame.height + 2)
        let barWidth: CGFloat = totalHeight >= 11 ? (totalHeight / 7) : (totalHeight / 5)
        let barCount = totalHeight >= 11 ? 4 : 3
        let spacing: CGFloat = barWidth
        let totalWidth = CGFloat(barCount) * (barWidth + spacing)

        // Resize the frame width to fit the bars
        frame.size.width = totalWidth

        for i in 0..<barCount {
=======
    private func setupBars() {
        guard let layer = layer else { return }
        
        barLayers.forEach { $0.removeFromSuperlayer() }
        barLayers.removeAll()
        
        let totalHeight: CGFloat = min(14, frame.height + 2)
        let barWidth: CGFloat = totalHeight >= 11 ? (totalHeight / 7) : (totalHeight / 5)
        
        let barCount = totalHeight >= 11 ? 4 : 3
        let spacing: CGFloat = barWidth
        let totalWidth = CGFloat(barCount) * (barWidth + spacing)
        
        for i in 0 ..< barCount {
>>>>>>> 933bfc9b
            let xPosition = CGFloat(i) * (barWidth + spacing)
            let barLayer = CAShapeLayer()
            barLayer.frame = CGRect(x: xPosition, y: 0, width: barWidth, height: totalHeight)
            barLayer.position = CGPoint(x: xPosition + barWidth / 2, y: totalHeight / 2)
            barLayer.fillColor = NSColor.white.cgColor
            
            let path = NSBezierPath(roundedRect: CGRect(x: 0, y: 0, width: barWidth, height: totalHeight),
                                    xRadius: barWidth / 2,
                                    yRadius: barWidth / 2)
            barLayer.path = path.cgPath
            
            barLayers.append(barLayer)
            layer.addSublayer(barLayer)
        }
    }
    
    private func startAnimating() {
        guard animationTimer == nil else { return }
        animationTimer = Timer.scheduledTimer(withTimeInterval: 0.3, repeats: true) { [weak self] _ in
            DispatchQueue.main.async {
                self?.updateBars()
            }
        }
    }
    
    private func stopAnimating() {
        animationTimer?.invalidate()
        animationTimer = nil
        resetBars()
    }
    
    private func updateBars() {
        for barLayer in barLayers {
            let animation = CABasicAnimation(keyPath: "transform.scale.y")
            animation.fromValue = barLayer.presentation()?.value(forKeyPath: "transform.scale.y") ?? 0.35
            animation.toValue = CGFloat.random(in: 0.35 ... 1.0)
            animation.duration = 0.3
            animation.autoreverses = true
            animation.fillMode = .forwards
            animation.isRemovedOnCompletion = false
            
            barLayer.add(animation, forKey: "scaleY")
        }
    }
    
    private func resetBars() {
        for barLayer in barLayers {
            barLayer.removeAllAnimations()
            barLayer.transform = CATransform3DMakeScale(1, 0.35, 1)
        }
    }
    
    func setPlaying(_ playing: Bool) {
        isPlaying = playing
        if isPlaying {
            startAnimating()
        } else {
            stopAnimating()
        }
    }
}

struct AudioSpectrumView: NSViewRepresentable {
    @Binding var isPlaying: Bool
    
    func makeNSView(context: Context) -> AudioSpectrum {
        let spectrum = AudioSpectrum()
        spectrum.setPlaying(isPlaying)
        return spectrum
    }
    
    func updateNSView(_ nsView: AudioSpectrum, context: Context) {
        nsView.setPlaying(isPlaying)
    }
}

#Preview {
    AudioSpectrumView(isPlaying: .constant(true))
        .frame(width: 16, height: 12)
        .padding()
}<|MERGE_RESOLUTION|>--- conflicted
+++ resolved
@@ -25,11 +25,7 @@
         wantsLayer = true
         setupBars()
     }
-<<<<<<< HEAD
 
-=======
-    
->>>>>>> 933bfc9b
     override func layout() {
         super.layout()
         if frame.size != lastFrameSize {
@@ -38,25 +34,7 @@
         }
     }
 
-<<<<<<< HEAD
 
-    private func setupBars() {
-        guard let layer = layer else { return }
-
-        barLayers.forEach { $0.removeFromSuperlayer() }
-        barLayers.removeAll()
-
-        let totalHeight: CGFloat = min(14, frame.height + 2)
-        let barWidth: CGFloat = totalHeight >= 11 ? (totalHeight / 7) : (totalHeight / 5)
-        let barCount = totalHeight >= 11 ? 4 : 3
-        let spacing: CGFloat = barWidth
-        let totalWidth = CGFloat(barCount) * (barWidth + spacing)
-
-        // Resize the frame width to fit the bars
-        frame.size.width = totalWidth
-
-        for i in 0..<barCount {
-=======
     private func setupBars() {
         guard let layer = layer else { return }
         
@@ -69,9 +47,11 @@
         let barCount = totalHeight >= 11 ? 4 : 3
         let spacing: CGFloat = barWidth
         let totalWidth = CGFloat(barCount) * (barWidth + spacing)
-        
-        for i in 0 ..< barCount {
->>>>>>> 933bfc9b
+
+        // Resize the frame width to fit the bars
+        frame.size.width = totalWidth
+
+        for i in 0..<barCount {
             let xPosition = CGFloat(i) * (barWidth + spacing)
             let barLayer = CAShapeLayer()
             barLayer.frame = CGRect(x: xPosition, y: 0, width: barWidth, height: totalHeight)
