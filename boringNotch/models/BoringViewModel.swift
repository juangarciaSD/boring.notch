//
//  BoringViewModel.swift
//  boringNotch
//
//  Created by Harsh Vardhan  Goswami  on 04/08/24.
//

import SwiftUI
import Combine

class BoringViewModel: NSObject, ObservableObject {
    var cancellables: Set<AnyCancellable> = []
    
    let animationLibrary:BoringAnimations = BoringAnimations()
    let animation: Animation?
    @Published var contentType: ContentType = .normal
    @Published var notchState: NotchState = .closed
    @Published var currentView: NotchViews = .empty
    @Published var headerTitle: String = "Boring Notch"
    @Published var emptyStateText: String = "Play some jams, ladies, and watch me shine! New features coming soon! 🎶 🚀"
    @Published var sizes : Sizes = Sizes()
    @Published var musicPlayerSizes: MusicPlayerElementSizes = MusicPlayerElementSizes()
    @Published var waitInterval: Double = 3
    @Published var releaseName: String = "Beautiful Sheep"
    @Published var coloredSpectrogram: Bool = true
<<<<<<< HEAD
    @Published var accentColor: Color = .accentColor
    @Published var selectedDownloadIndicatorStyle: DownloadIndicatorStyle = .progress
    @Published var selectedDownloadIconStyle: DownloadIconStyle = .onlyAppIcon
    @AppStorage("showMenuBarIcon") var showMenuBarIcon: Bool = true
    @Published var enableHaptics: Bool = false
=======
    @Published var nothumanface: Bool = true
    @Published var openAtLogin: Bool = false
    @Published var showBattery: Bool = false
    @Published var firstLaunch: Bool = true
>>>>>>> 269cf0eb
    
    deinit {
        destroy()
    }
    
    func destroy() {
        cancellables.forEach { $0.cancel() }
        cancellables.removeAll()
    }
    
    
    override
    init() {
        self.animation = self.animationLibrary.animation
        super.init()
    }
    
    func open(){
        self.notchState = .open
    }
    
    func close(){
        self.notchState = .closed
    }
    
    func openMenu(){
        self.currentView = .menu
    }
    
    func openMusic(){
        self.currentView = .music
    }
    
    func showEmpty() {
        self.currentView = .empty
    }
    
    func closeHello() {
        DispatchQueue.main.asyncAfter(deadline: .now() + 3.2){
            self.firstLaunch = false;
            withAnimation(self.animationLibrary.animation){
                self.close()
            }
        }
    }
}
<|MERGE_RESOLUTION|>--- conflicted
+++ resolved
@@ -23,18 +23,15 @@
     @Published var waitInterval: Double = 3
     @Published var releaseName: String = "Beautiful Sheep"
     @Published var coloredSpectrogram: Bool = true
-<<<<<<< HEAD
     @Published var accentColor: Color = .accentColor
     @Published var selectedDownloadIndicatorStyle: DownloadIndicatorStyle = .progress
     @Published var selectedDownloadIconStyle: DownloadIconStyle = .onlyAppIcon
     @AppStorage("showMenuBarIcon") var showMenuBarIcon: Bool = true
     @Published var enableHaptics: Bool = false
-=======
     @Published var nothumanface: Bool = true
     @Published var openAtLogin: Bool = false
     @Published var showBattery: Bool = false
     @Published var firstLaunch: Bool = true
->>>>>>> 269cf0eb
     
     deinit {
         destroy()
