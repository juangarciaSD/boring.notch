--- conflicted
+++ resolved
@@ -216,19 +216,7 @@
 
     // MARK: - Helper Methods
 
-<<<<<<< HEAD
-    private func updateBundleIdentifier(_ bundle: String?) {
-        if let bundle = bundle {
-            bundleIdentifier = bundle
-        }
-    }
-
-    private func extractMusicInfo(from information: [String: Any]) -> (
-        title: String, artist: String, album: String, duration: TimeInterval, artworkData: Data?
-    ) {
-=======
     private func extractMusicInfo(from information: [String: Any]) -> (title: String, artist: String, album: String, duration: TimeInterval, artworkData: Data?) {
->>>>>>> 0734fbad
         let title = information["kMRMediaRemoteNowPlayingInfoTitle"] as? String ?? ""
         let artist = information["kMRMediaRemoteNowPlayingInfoArtist"] as? String ?? ""
         let album = information["kMRMediaRemoteNowPlayingInfoAlbum"] as? String ?? ""
@@ -291,16 +279,10 @@
             self.songDuration = newInfo.duration
 
             // Check playback state
-<<<<<<< HEAD
-            MRMediaRemoteGetNowPlayingApplicationIsPlaying(DispatchQueue.main) {
-                [weak self] isPlaying in
-                self?.musicIsPaused(state: isPlaying, setIdle: true)
-=======
             MRMediaRemoteGetNowPlayingApplicationIsPlaying(DispatchQueue.main) { [weak self] isPlaying in
                 if isPlaying != self?.isPlaying {
                     self?.updatePlaybackState(state: isPlaying)
                 }
->>>>>>> 0734fbad
             }
         }
     }
@@ -317,13 +299,7 @@
             {
                 newArt = artworkImage
                 usingAppIcon = false
-<<<<<<< HEAD
-            } else if let appIconImage = AppIconAsNSImage(
-                for: self.bundleIdentifier ?? self.nowPlaying.appBundleIdentifier ?? "")
-            {
-=======
             } else if let appIconImage = AppIconAsNSImage(for: self.bundleIdentifier ?? "") {
->>>>>>> 0734fbad
                 newArt = appIconImage
                 usingAppIcon = true
             } else {
@@ -345,12 +321,6 @@
         
         if musicToggledManually && !bypass { return }
 
-<<<<<<< HEAD
-        let previousState = isPlaying
-        _ = !songTitle.isEmpty && !artistName.isEmpty
-
-=======
->>>>>>> 0734fbad
         withAnimation(.smooth) {
             // Batch related state updates
             self.isPlaying = state
@@ -359,35 +329,7 @@
                 updateSneakPeek()
             }
 
-<<<<<<< HEAD
-            updateIdleState(setIdle: setIdle, state: state)
-        }
-    }
-
-    private func startElapsedTimeTimer() {
-        stopElapsedTimeTimer()
-        elapsedTimeTimer = Timer.scheduledTimer(withTimeInterval: 1.0, repeats: true) { [weak self] _ in
-            guard let self = self else { return }
-            if self.isPlaying {
-                let timeSinceTimestamp = Date().timeIntervalSince(self.timestampDate)
-                self.elapsedTime = self.elapsedTime + timeSinceTimestamp * self.playbackRate
-                self.timestampDate = Date()
-            }
-        }
-    }
-
-    private func stopElapsedTimeTimer(elapsedTime: TimeInterval = 0) {
-        elapsedTimeTimer?.invalidate()
-        elapsedTimeTimer = nil
-    }
-
-    private func updateFullscreenMediaDetection() {
-        // Remove redundant dispatch since we're already on main thread
-        if Defaults[.enableFullscreenMediaDetection] {
-            vm.toggleMusicLiveActivity(status: !detector.currentAppInFullScreen)
-=======
             updateIdleState(state: state)
->>>>>>> 0734fbad
         }
     }
 
@@ -416,28 +358,6 @@
         }
     }
 
-<<<<<<< HEAD
-    func togglePlayPause() {
-        musicToggledManually = true
-
-        let playState = playbackManager.playPause()
-
-        musicIsPaused(state: playState, bypass: true, setIdle: true)
-
-        if playState {
-            fetchNowPlayingInfo(bypass: true)
-        } else {
-            lastUpdated = Date()
-        }
-
-        DispatchQueue.main.asyncAfter(deadline: .now() + 1) { [weak self] in
-            self?.musicToggledManually = false
-            self?.fetchNowPlayingInfo()
-        }
-    }
-
-=======
->>>>>>> 0734fbad
     private var workItem: DispatchWorkItem?
 
     func updateAlbumArt(newAlbumArt: NSImage) {
@@ -470,13 +390,6 @@
         }
 
         let workspace = NSWorkspace.shared
-<<<<<<< HEAD
-        if workspace.launchApplication(
-            withBundleIdentifier: bundleID, options: [], additionalEventParamDescriptor: nil,
-            launchIdentifier: nil)
-        {
-            print("Launched app with bundle ID: \(bundleID)")
-=======
         if let appURL = workspace.urlForApplication(withBundleIdentifier: bundleID) {
             let configuration = NSWorkspace.OpenConfiguration()
             workspace.openApplication(at: appURL, configuration: configuration) { (app, error) in
@@ -486,7 +399,6 @@
                     print("Launched app with bundle ID: \(bundleID)")
                 }
             }
->>>>>>> 0734fbad
         } else {
             print("Failed to find app with bundle ID: \(bundleID)")
         }
